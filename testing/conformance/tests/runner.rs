// Copyright 2019-2022 ChainSafe Systems
// SPDX-License-Identifier: Apache-2.0, MIT

use anyhow::{anyhow, Result};
use async_std::stream;
use cid::Cid;
use colored::*;
use conformance_tests::vector::{MessageVector, Selector, TestVector, Variant};
use conformance_tests::vm::{TestCallManager, TestKernel, TestMachine};
use fmt::Display;
use futures::{StreamExt, TryStreamExt};
use fvm::call_manager::DefaultCallManager;
use fvm::executor::{ApplyKind, ApplyRet, DefaultExecutor, Executor};
use fvm::machine::Machine;
use fvm::DefaultKernel;
use fvm_shared::blockstore::{self, MemoryBlockstore};
use fvm_shared::encoding::Cbor;
use fvm_shared::message::Message;
use fvm_shared::receipt::Receipt;
use lazy_static::lazy_static;
use regex::Regex;
use std::env::var;
use std::fs::File;
use std::io::BufReader;
use std::path::{Path, PathBuf};
use std::{fmt, iter};
use walkdir::{DirEntry, WalkDir};

lazy_static! {
    static ref SKIP_TESTS: Vec<Regex> = vec![
        // currently empty.
    ];
}

/// Checks if the file is a runnable vector.
fn is_runnable(entry: &DirEntry) -> bool {
    let file_name = match entry.path().to_str() {
        Some(file) => file,
        None => return false,
    };

    for rx in SKIP_TESTS.iter() {
        if rx.is_match(file_name) {
            println!("SKIPPING: {}", file_name);
            return false;
        }
    }

    file_name.ends_with(".json")
}

/// Compares the result of running a message with the expected result.
fn check_msg_result(expected_rec: &Receipt, ret: &ApplyRet, label: impl Display) -> Result<()> {
    let error = ret
        .backtrace
        .iter()
        .map(|e| {
            format!(
                "source: {:?}, code: {:?}, message: {:?}",
                e.source, e.code, e.message
            )
        })
        .collect::<Vec<String>>()
        .join("\n");
    let actual_rec = &ret.msg_receipt;
    let (expected, actual) = (expected_rec.exit_code, actual_rec.exit_code);
    if expected != actual {
        return Err(anyhow!(
            "exit code of msg {} did not match; expected: {:?}, got {:?}. Error: {}",
            label,
            expected,
            actual,
            error
        ));
    }

    let (expected, actual) = (&expected_rec.return_data, &actual_rec.return_data);
    if expected != actual {
        return Err(anyhow!(
            "return data of msg {} did not match; expected: {:?}, got {:?}",
            label,
            expected.as_slice(),
            actual.as_slice()
        ));
    }

    let (expected, actual) = (expected_rec.gas_used, actual_rec.gas_used);
    if expected != actual {
        return Err(anyhow!(
            "gas used of msg {} did not match; expected: {}, got {}",
            label,
            expected,
            actual
        ));
    }

    Ok(())
}

/// Compares the resulting state root with the expected state root. Currently,
/// this doesn't do much, but it could run a statediff.
fn compare_state_roots(
    _bs: &blockstore::MemoryBlockstore,
    root: &Cid,
    expected_root: &Cid,
) -> Result<()> {
    if root != expected_root {
        // TODO consider printing a statediff.

        return Err(anyhow!(
            "wrong post root cid; expected {}, but got {}",
            expected_root,
            root
        ));
    }
    Ok(())
}

#[async_std::test]
async fn conformance_test_runner() -> anyhow::Result<()> {
    pretty_env_logger::init();

    let vector_results = match var("VECTOR") {
        Ok(v) => either::Either::Left(
            iter::once(async move {
                let path = Path::new(v.as_str()).to_path_buf();
                let res = run_vector(&path).await?;
                anyhow::Ok((path, res))
            })
            .map(futures::future::Either::Left),
        ),
        Err(_) => either::Either::Right(
            WalkDir::new("test-vectors/corpus")
                .into_iter()
                .filter_map(|e| e.ok())
                .filter(is_runnable)
                .map(|e| async move {
                    let path = e.path().to_path_buf();
                    let res = run_vector(&path).await?;
                    Ok((path, res))
                })
                .map(futures::future::Either::Right),
        ),
    };

    let mut results = stream::from_iter(vector_results)
        // Will _load_ up to 100 vectors at once in any order. We won't actually run the vectors in
        // parallel (yet), but that shouldn't be too hard.
        .buffer_unordered(100)
        .map_ok(|(path, res)| stream::from_iter(res).map_ok(move |r| (path.clone(), r)))
        .try_flatten();

    let mut succeeded = 0;
    let mut failed = 0;
    let mut skipped = 0;

    while let Some((path, res)) = results.next().await.transpose()? {
        match res {
            VariantResult::Ok { id } => {
                println!("OK vector {}, variant {}", path.display(), id);
                succeeded += 1;
            }
            VariantResult::Failed { reason, id } => {
                println!(
                    "FAIL vector {}, variant {}, reason: {:?}",
                    path.display(),
                    id,
                    reason
                );
                failed += 1;
            }
            VariantResult::Skipped { reason, id } => {
                println!(
                    "SKIP vector {}, variant {}, reason: {:?}",
                    path.display(),
                    id,
                    reason
                );
                skipped += 1;
            }
        }
    }

    println!();
    println!(
        "{}",
        format!(
            "conformance tests result: {}/{} tests passed ({} skipped)",
            succeeded,
            failed + succeeded,
            skipped,
        )
        .bold()
    );

    if failed > 0 {
        Err(anyhow!("some vectors failed"))
    } else {
        Ok(())
    }
}

/// Represents the result from running a vector.
enum VariantResult {
    /// The vector succeeded.
    Ok { id: String },
    /// A variant was skipped, due to the specified reason.
    Skipped { reason: String, id: String },
    /// A variant failed, due to the specified error.
    Failed { reason: anyhow::Error, id: String },
}

/// Runs a single test vector and returns a list of VectorResults,
/// one per variant.
async fn run_vector(
    path: &PathBuf,
) -> anyhow::Result<impl Iterator<Item = anyhow::Result<VariantResult>>> {
    let file = File::open(path)?;
    let reader = BufReader::new(file);
    let vector: TestVector = serde_json::from_reader(reader)?;

    match vector {
        TestVector::Message(v) => {
            let skip = !v.selector.as_ref().map_or(true, Selector::supported);
            if skip {
                Ok(either::Either::Left(
                    v.preconditions.variants.into_iter().map(|variant| {
                        Ok(VariantResult::Skipped {
                            id: variant.id,
                            reason: "selector not supported".to_owned(),
                        })
                    }),
                ))
            } else {
                // First import the blockstore and do some sanity checks.
                let (bs, imported_root) = v.seed_blockstore().await?;
                if imported_root.len() != 1 {
                    return Err(anyhow!("expected one root; found {}", imported_root.len()));
                }
<<<<<<< HEAD
                ret
            };

            // Output the result to stdout.
            // Doing this here instead of in an inspect so that we get streaming output.
            macro_rules! report {
                ($status:expr, $path:expr, $id:expr) => {
                    println!("[{}] vector: {} | variant: {}", $status, $path, $id);
                };
            }
            for res in &results {
                match &res {
                    VariantResult::Ok { id } => {
                        report!("OK".on_green(), path.display(), id);
                    }
                    VariantResult::Failed { reason, id } => {
                        report!("FAIL".white().on_red(), path.display(), id);
                        println!("\t|> reason: {}", reason);
                    }
                    VariantResult::Skipped { reason, id } => {
                        report!("SKIP".on_yellow(), path.display(), id);
                        println!("\t|> reason: {}", reason);
                    }
=======
                if v.preconditions.state_tree.root_cid != imported_root[0] {
                    return Err(anyhow!(
                        "imported root does not match precondition root; imported: {}; expected: {}",
                        imported_root[0],
                        v.preconditions.state_tree.root_cid
                    ));
>>>>>>> 8e9cae7d
                }
                Ok(either::Either::Right(
                    (0..v.preconditions.variants.len())
                        .map(move |i| run_variant(bs.clone(), &v, &v.preconditions.variants[i])),
                ))
            }
        }
    }
}

fn run_variant(
    bs: MemoryBlockstore,
    v: &MessageVector,
    variant: &Variant,
) -> anyhow::Result<VariantResult> {
    let id = variant.id.clone();

    // Construct the Machine.
    let machine = TestMachine::new_for_vector(&v, &variant, bs);
    let mut exec: DefaultExecutor<
        TestKernel<DefaultKernel<TestCallManager<DefaultCallManager<_>>>>,
    > = DefaultExecutor::new(machine);

    // Apply all messages in the vector.
    for (i, m) in v.apply_messages.iter().enumerate() {
        let msg = Message::unmarshal_cbor(&m.bytes)?;

        // Execute the message.
        let ret = match exec.execute_message(msg, ApplyKind::Explicit) {
            Ok(ret) => ret,
            Err(e) => return Ok(VariantResult::Failed { id, reason: e }),
        };

        // Compare the actual receipt with the expected receipt.
        let expected_receipt = &v.postconditions.receipts[i];
        if let Err(err) = check_msg_result(expected_receipt, &ret, i) {
            return Ok(VariantResult::Failed { id, reason: err });
        }
    }

    // Flush the machine, obtain the blockstore, and compare the
    // resulting state root with the expected state root.
    let final_root = match exec.flush() {
        Ok(cid) => cid,
        Err(err) => {
            return Ok(VariantResult::Failed {
                id,
                reason: err.context("flushing executor failed"),
            });
        }
    };

    let machine = match exec.consume() {
        Some(machine) => machine,
        None => {
            return Ok(VariantResult::Failed {
                id,
                reason: anyhow!("machine poisoned"),
            })
        }
    };

    let bs = machine.consume().consume();

    if let Err(err) = compare_state_roots(&bs, &final_root, &v.postconditions.state_tree.root_cid) {
        return Ok(VariantResult::Failed {
            id,
            reason: err.context("comparing state roots failed"),
        });
    }

    Ok(VariantResult::Ok { id })
}<|MERGE_RESOLUTION|>--- conflicted
+++ resolved
@@ -154,29 +154,26 @@
     let mut failed = 0;
     let mut skipped = 0;
 
+    // Output the result to stdout.
+    // Doing this here instead of in an inspect so that we get streaming output.
+    macro_rules! report {
+        ($status:expr, $path:expr, $id:expr) => {
+            println!("[{}] vector: {} | variant: {}", $status, $path, $id);
+        };
+    }
+
     while let Some((path, res)) = results.next().await.transpose()? {
         match res {
             VariantResult::Ok { id } => {
-                println!("OK vector {}, variant {}", path.display(), id);
-                succeeded += 1;
+                report!("OK".on_green(), path.display(), id);
             }
             VariantResult::Failed { reason, id } => {
-                println!(
-                    "FAIL vector {}, variant {}, reason: {:?}",
-                    path.display(),
-                    id,
-                    reason
-                );
-                failed += 1;
+                report!("FAIL".white().on_red(), path.display(), id);
+                println!("\t|> reason: {}", reason);
             }
             VariantResult::Skipped { reason, id } => {
-                println!(
-                    "SKIP vector {}, variant {}, reason: {:?}",
-                    path.display(),
-                    id,
-                    reason
-                );
-                skipped += 1;
+                report!("SKIP".on_yellow(), path.display(), id);
+                println!("\t|> reason: {}", reason);
             }
         }
     }
@@ -237,38 +234,12 @@
                 if imported_root.len() != 1 {
                     return Err(anyhow!("expected one root; found {}", imported_root.len()));
                 }
-<<<<<<< HEAD
-                ret
-            };
-
-            // Output the result to stdout.
-            // Doing this here instead of in an inspect so that we get streaming output.
-            macro_rules! report {
-                ($status:expr, $path:expr, $id:expr) => {
-                    println!("[{}] vector: {} | variant: {}", $status, $path, $id);
-                };
-            }
-            for res in &results {
-                match &res {
-                    VariantResult::Ok { id } => {
-                        report!("OK".on_green(), path.display(), id);
-                    }
-                    VariantResult::Failed { reason, id } => {
-                        report!("FAIL".white().on_red(), path.display(), id);
-                        println!("\t|> reason: {}", reason);
-                    }
-                    VariantResult::Skipped { reason, id } => {
-                        report!("SKIP".on_yellow(), path.display(), id);
-                        println!("\t|> reason: {}", reason);
-                    }
-=======
                 if v.preconditions.state_tree.root_cid != imported_root[0] {
                     return Err(anyhow!(
                         "imported root does not match precondition root; imported: {}; expected: {}",
                         imported_root[0],
                         v.preconditions.state_tree.root_cid
                     ));
->>>>>>> 8e9cae7d
                 }
                 Ok(either::Either::Right(
                     (0..v.preconditions.variants.len())
