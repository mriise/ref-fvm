--- conflicted
+++ resolved
@@ -244,93 +244,4 @@
         &self,
         aggregate: &AggregateSealVerifyProofAndInfos,
     ) -> Result<(), anyhow::Error>;
-<<<<<<< HEAD
-}
-
-/// Result of checking two headers for a consensus fault.
-#[derive(Clone)]
-pub struct ConsensusFault {
-    /// Address of the miner at fault (always an ID address).
-    pub target: Address,
-    /// Epoch of the fault, which is the higher epoch of the two blocks causing it.
-    pub epoch: ChainEpoch,
-    /// Type of fault.
-    pub fault_type: ConsensusFaultType,
-}
-
-/// Consensus fault types in VM.
-#[derive(Clone, Copy)]
-pub enum ConsensusFaultType {
-    DoubleForkMining = 1,
-    ParentGrinding = 2,
-    TimeOffsetMining = 3,
-}
-
-// fn get_required_padding(
-//     old_length: PaddedPieceSize,
-//     new_piece_length: PaddedPieceSize,
-// ) -> (Vec<PaddedPieceSize>, PaddedPieceSize) {
-//     let mut sum = 0;
-//     let mut to_fill = 0u64.wrapping_sub(old_length.0) % new_piece_length.0;
-//     let n = to_fill.count_ones();
-//     let mut pad_pieces = Vec::with_capacity(n as usize);
-//     for _ in 0..n {
-//         let next = to_fill.trailing_zeros();
-//         let p_size = 1 << next;
-//         to_fill ^= p_size;
-//         let padded = PaddedPieceSize(p_size);
-//         pad_pieces.push(padded);
-//         sum += padded.0;
-//     }
-//     (pad_pieces, PaddedPieceSize(sum))
-// }
-
-/// Computes sector [Cid] from proof type and pieces for verification.
-pub fn compute_unsealed_sector_cid(
-    _proof_type: RegisteredSealProof,
-    _pieces: &[PieceInfo],
-) -> anyhow::Result<Cid> {
-    todo!("syscall?")
-    // let ssize = proof_type.sector_size()? as u64;
-
-    // let mut all_pieces = Vec::<proofs::PieceInfo>::with_capacity(pieces.len());
-
-    // let pssize = PaddedPieceSize(ssize);
-    // if pieces.is_empty() {
-    //     all_pieces.push(proofs::PieceInfo {
-    //         size: pssize.unpadded().into(),
-    //         commitment: zero_piece_commitment(pssize),
-    //     })
-    // } else {
-    //     // pad remaining space with 0 piece commitments
-    //     let mut sum = PaddedPieceSize(0);
-    //     let pad_to = |pads: Vec<PaddedPieceSize>,
-    //                   all_pieces: &mut Vec<proofs::PieceInfo>,
-    //                   sum: &mut PaddedPieceSize| {
-    //         for p in pads {
-    //             all_pieces.push(proofs::PieceInfo {
-    //                 size: p.unpadded().into(),
-    //                 commitment: zero_piece_commitment(p),
-    //             });
-
-    //             sum.0 += p.0;
-    //         }
-    //     };
-    //     for p in pieces {
-    //         let (ps, _) = get_required_padding(sum, p.size);
-    //         pad_to(ps, &mut all_pieces, &mut sum);
-
-    //         all_pieces.push(proofs::PieceInfo::try_from(p)?);
-    //         sum.0 += p.size.0;
-    //     }
-
-    //     let (ps, _) = get_required_padding(sum, pssize);
-    //     pad_to(ps, &mut all_pieces, &mut sum);
-    // }
-
-    // let comm_d = compute_comm_d(proof_type.try_into()?, &all_pieces)?;
-
-    // Ok(data_commitment_v1_to_cid(&comm_d)?)
-=======
->>>>>>> d85c4583
 }