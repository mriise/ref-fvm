use std::borrow::Borrow;
use std::cell::RefCell;
use std::rc::Rc;

use anyhow::Context;
<<<<<<< HEAD
use fvm::call_manager::{Backtrace, CallManager, ExecutionType, FinishRet, InvocationResult};
=======
use cid::Cid;
use fvm::call_manager::{Backtrace, CallManager, FinishRet, InvocationResult};
>>>>>>> 518fb359
use fvm::externs::{Consensus, Externs, Rand};
use fvm::gas::{Gas, GasCharge, GasTracker};
use fvm::machine::limiter::ExecMemory;
use fvm::machine::{Engine, Machine, MachineContext, Manifest, NetworkConfig};
use fvm::state_tree::{ActorState, StateTree};
use fvm::{kernel, Kernel};
use fvm_ipld_blockstore::{Blockstore, MemoryBlockstore};
use fvm_ipld_encoding::CborStore;
use fvm_shared::address::Address;
use fvm_shared::bigint::Zero;
use fvm_shared::econ::TokenAmount;
use fvm_shared::event::StampedEvent;
use fvm_shared::state::StateTreeVersion;
use fvm_shared::version::NetworkVersion;
use fvm_shared::ActorID;
use multihash::Code;
use wasmtime::ResourceLimiter;

pub const STUB_NETWORK_VER: NetworkVersion = NetworkVersion::V18;

/// Unimplemented and empty `Externs` impl
pub struct DummyExterns;

impl Externs for DummyExterns {}

impl Rand for DummyExterns {
    fn get_chain_randomness(
        &self,
        _pers: i64,
        _round: fvm_shared::clock::ChainEpoch,
        _entropy: &[u8],
    ) -> anyhow::Result<[u8; 32]> {
        todo!()
    }

    fn get_beacon_randomness(
        &self,
        _pers: i64,
        _round: fvm_shared::clock::ChainEpoch,
        _entropy: &[u8],
    ) -> anyhow::Result<[u8; 32]> {
        todo!()
    }
}

impl Consensus for DummyExterns {
    fn verify_consensus_fault(
        &self,
        _h1: &[u8],
        _h2: &[u8],
        _extra: &[u8],
    ) -> anyhow::Result<(Option<fvm_shared::consensus::ConsensusFault>, i64)> {
        // consensus is always valid for tests :)
        anyhow::Result::Ok((None, 0))
    }
}

#[derive(Default)]
pub struct DummyLimiter {
    curr_exec_memory_bytes: usize,
}

impl ResourceLimiter for DummyLimiter {
    fn memory_growing(&mut self, current: usize, desired: usize, _maximum: Option<usize>) -> bool {
        self.curr_exec_memory_bytes += desired - current;
        true
    }

    fn table_growing(&mut self, _current: u32, _desired: u32, _maximum: Option<u32>) -> bool {
        true
    }
}

impl ExecMemory for DummyLimiter {
    fn curr_exec_memory_bytes(&self) -> usize {
        self.curr_exec_memory_bytes
    }

    fn with_stack_frame<T, G, F, R>(t: &mut T, g: G, f: F) -> R
    where
        G: Fn(&mut T) -> &mut Self,
        F: FnOnce(&mut T) -> R,
    {
        let memory_bytes = g(t).curr_exec_memory_bytes;
        let ret = f(t);
        g(t).curr_exec_memory_bytes = memory_bytes;
        ret
    }
}

/// Minimal *pseudo-functional* implementation of `Machine` for tests
pub struct DummyMachine {
    pub engine: Engine,
    pub state_tree: StateTree<MemoryBlockstore>,
    pub ctx: MachineContext,
    pub builtin_actors: Manifest,
}

impl DummyMachine {
    /// Build a dummy machine with no builtin actors and an empty state-tree.
    pub fn new_stub() -> anyhow::Result<Self> {
        let bs = MemoryBlockstore::new();

        // generate new state root
        let mut state_tree = StateTree::new(bs, StateTreeVersion::V5)?;
        let root = state_tree.flush()?;
        let bs = state_tree.into_store();

        // Add empty built-in actors manifest to blockstore.
        let manifest = Manifest::dummy();
        let manifest_cid = bs.put_cbor(&Manifest::DUMMY_CODES, Code::Blake2b256)?;

        // sanity checks
        bs.has(&root).context("failed to load initial state-root")?;
        bs.has(&manifest_cid)
            .context("failed to load builtin actor manifest")?;

        // add bundle root with version 1 and CID of the empty manifest
        let actors_cid = bs.put_cbor(&(1, manifest_cid), Code::Blake2b256).unwrap();

        // construct state tree from empty root state
        let state_tree = StateTree::new_from_root(bs, &root)?;

        let mut config = NetworkConfig::new(STUB_NETWORK_VER);

        // generate context from the new generated root and override actors with empty list
        let ctx = config.override_actors(actors_cid).for_epoch(0, root);

        Ok(Self {
            ctx,
            engine: Engine::new_default((&config).into())?,
            state_tree,
            builtin_actors: manifest,
        })
    }
}

impl Machine for DummyMachine {
    type Blockstore = MemoryBlockstore;
    type Externs = DummyExterns;
    type Limiter = DummyLimiter;

    fn engine(&self) -> &Engine {
        &self.engine
    }

    fn blockstore(&self) -> &Self::Blockstore {
        self.state_tree.store()
    }

    fn context(&self) -> &fvm::machine::MachineContext {
        &self.ctx
    }

    fn externs(&self) -> &Self::Externs {
        &DummyExterns
    }

    fn builtin_actors(&self) -> &Manifest {
        &self.builtin_actors
    }

    fn state_tree(&self) -> &StateTree<Self::Blockstore> {
        &self.state_tree
    }

    fn state_tree_mut(&mut self) -> &mut StateTree<Self::Blockstore> {
        &mut self.state_tree
    }

    fn create_actor(
        &mut self,
        _addr: &Address,
        _act: ActorState,
    ) -> kernel::Result<fvm_shared::ActorID> {
        todo!()
    }

    fn transfer(
        &mut self,
        _from: fvm_shared::ActorID,
        _to: fvm_shared::ActorID,
        _value: &fvm_shared::econ::TokenAmount,
    ) -> kernel::Result<()> {
        todo!()
    }

    fn into_store(self) -> Self::Blockstore {
        self.state_tree.into_store()
    }

    fn machine_id(&self) -> &str {
        todo!()
    }

    fn new_limiter(&self) -> Self::Limiter {
        DummyLimiter::default()
    }

    fn commit_events(&self, _events: &[StampedEvent]) -> kernel::Result<Option<Cid>> {
        todo!()
    }
}

/// Minimal *pseudo-functional* implementation CallManager
pub struct DummyCallManager {
    pub machine: DummyMachine,
    pub gas_tracker: GasTracker,
    pub origin: ActorID,
    pub nonce: u64,
    pub test_data: Rc<RefCell<TestData>>,
    limits: DummyLimiter,
}

/// Information to be read by external tests
pub struct TestData {
    pub charge_gas_calls: usize,
}

impl DummyCallManager {
    pub fn new_stub() -> (Self, Rc<RefCell<TestData>>) {
        let rc = Rc::new(RefCell::new(TestData {
            charge_gas_calls: 0,
        }));
        let cell_ref = rc.clone();
        (
            Self {
                machine: DummyMachine::new_stub().unwrap(),
                gas_tracker: GasTracker::new(Gas::new(i64::MAX), Gas::new(0), TokenAmount::zero()),
                origin: 0,
                nonce: 0,
                test_data: rc,
                limits: DummyLimiter::default(),
            },
            cell_ref,
        )
    }

    pub fn new_with_gas(gas_tracker: GasTracker) -> (Self, Rc<RefCell<TestData>>) {
        let rc = Rc::new(RefCell::new(TestData {
            charge_gas_calls: 0,
        }));
        let cell_ref = rc.clone();
        (
            Self {
                machine: DummyMachine::new_stub().unwrap(),
                gas_tracker,
                origin: 0,
                nonce: 0,
                test_data: rc,
                limits: DummyLimiter::default(),
            },
            cell_ref,
        )
    }
}

impl CallManager for DummyCallManager {
    type Machine = DummyMachine;

    fn new(
        machine: Self::Machine,
        _gas_limit: i64,
        origin: ActorID,
        nonce: u64,
        gas_premium: TokenAmount,
        excecution_type: ExecutionType,
    ) -> Self {
        let rc = Rc::new(RefCell::new(TestData {
            charge_gas_calls: 0,
        }));
        let limits = machine.new_limiter();
        Self {
            machine,
            gas_tracker: GasTracker::new(Gas::new(i64::MAX), Gas::new(0), gas_premium),
            origin,
            nonce,
            test_data: rc,
            limits,
        }
    }

    fn send<K: Kernel<CallManager = Self>>(
        &mut self,
        _from: fvm_shared::ActorID,
        _to: Address,
        _method: fvm_shared::MethodNum,
        _params: Option<kernel::Block>,
        _value: &fvm_shared::econ::TokenAmount,
    ) -> kernel::Result<InvocationResult> {
        // Ok(InvocationResult::Return(None))
        todo!()
    }

    fn validate<K: Kernel<CallManager = Self>>(
        &mut self,
        _params: kernel::Block, // Message
        _from: ActorID,
    ) -> kernel::Result<InvocationResult> {
        todo!()
    }

    fn with_transaction(
        &mut self,
        _f: impl FnOnce(&mut Self) -> kernel::Result<InvocationResult>,
    ) -> kernel::Result<InvocationResult> {
        // Ok(InvocationResult::Return(None))
        todo!()
    }

    fn finish(self) -> (FinishRet, Self::Machine) {
        (
            FinishRet {
                gas_used: 0,
                backtrace: Backtrace {
                    frames: Vec::new(),
                    cause: None,
                },
                exec_trace: Vec::new(),
                events: Vec::new(),
            },
            self.machine,
        )
    }

    fn machine(&self) -> &Self::Machine {
        &self.borrow().machine
    }

    fn machine_mut(&mut self) -> &mut Self::Machine {
        &mut self.machine
    }

    fn gas_tracker(&self) -> &GasTracker {
        &self.borrow().gas_tracker
    }

    fn gas_tracker_mut(&mut self) -> &mut GasTracker {
        &mut self.gas_tracker
    }

    fn charge_gas(&mut self, charge: GasCharge) -> kernel::Result<()> {
        self.test_data.borrow_mut().charge_gas_calls += 1;
        self.gas_tracker_mut().apply_charge(charge)
    }

    fn origin(&self) -> ActorID {
        self.origin
    }

    fn nonce(&self) -> u64 {
        self.nonce
    }

    fn next_actor_idx(&mut self) -> u64 {
        todo!()
    }

    fn invocation_count(&self) -> u64 {
        todo!()
    }

    fn limiter_mut(&mut self) -> &mut <Self::Machine as Machine>::Limiter {
        &mut self.limits
    }

    fn append_event(&mut self, _evt: StampedEvent) {
        todo!()
    }
}<|MERGE_RESOLUTION|>--- conflicted
+++ resolved
@@ -3,12 +3,8 @@
 use std::rc::Rc;
 
 use anyhow::Context;
-<<<<<<< HEAD
+use cid::Cid;
 use fvm::call_manager::{Backtrace, CallManager, ExecutionType, FinishRet, InvocationResult};
-=======
-use cid::Cid;
-use fvm::call_manager::{Backtrace, CallManager, FinishRet, InvocationResult};
->>>>>>> 518fb359
 use fvm::externs::{Consensus, Externs, Rand};
 use fvm::gas::{Gas, GasCharge, GasTracker};
 use fvm::machine::limiter::ExecMemory;
@@ -275,7 +271,7 @@
         origin: ActorID,
         nonce: u64,
         gas_premium: TokenAmount,
-        excecution_type: ExecutionType,
+        _excecution_type: ExecutionType,
     ) -> Self {
         let rc = Rc::new(RefCell::new(TestData {
             charge_gas_calls: 0,
