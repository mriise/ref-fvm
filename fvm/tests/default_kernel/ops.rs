--- conflicted
+++ resolved
@@ -9,9 +9,9 @@
     use fvm_ipld_encoding::DAG_CBOR;
     use fvm_shared::error::ErrorNumber;
     use multihash::MultihashDigest;
+    use pretty_assertions::{assert_eq, assert_ne};
 
     use super::*;
-    use pretty_assertions::{assert_eq, assert_ne};
 
     #[test]
     fn roundtrip() -> anyhow::Result<()> {
@@ -447,12 +447,9 @@
     use fvm::gas::*;
     use fvm::kernel::GasOps;
     use fvm_shared::version::NetworkVersion;
+    use pretty_assertions::{assert_eq, assert_ne};
 
     use super::*;
-<<<<<<< HEAD
-    use pretty_assertions::{assert_eq, assert_ne};
-=======
->>>>>>> ca13d226
 
     #[test]
     fn used() -> anyhow::Result<()> {
@@ -491,17 +488,10 @@
         // compare raw pointers since PriceList is &'static
 
         let expected_list = price_list_by_network_version(NetworkVersion::V15);
-<<<<<<< HEAD
         assert_eq!(kern.price_list(), expected_list);
 
         let unexpected_list = price_list_by_network_version(NetworkVersion::V16);
         assert_ne!(kern.price_list(), unexpected_list);
-=======
-        assert!(std::ptr::eq(kern.price_list(), expected_list));
-
-        let unexpected_list = price_list_by_network_version(NetworkVersion::V16);
-        assert!(!std::ptr::eq(kern.price_list(), unexpected_list));
->>>>>>> ca13d226
 
         Ok(())
     }
