--- conflicted
+++ resolved
@@ -118,11 +118,7 @@
     pub price_list: &'static PriceList,
 
     /// Actor redirects for debug execution
-<<<<<<< HEAD
-    pub actor_redirect: Option<Vec<(Cid, Cid)>>,
-=======
     pub actor_redirect: Vec<(Cid, Cid)>,
->>>>>>> f99e3645
 }
 
 impl NetworkConfig {
@@ -135,11 +131,7 @@
             actor_debugging: false,
             builtin_actors_override: None,
             price_list: price_list_by_network_version(network_version),
-<<<<<<< HEAD
-            actor_redirect: None,
-=======
             actor_redirect: vec![],
->>>>>>> f99e3645
         }
     }
 
@@ -159,11 +151,7 @@
 
     /// Set actor redirects for debug execution
     pub fn redirect_actors(&mut self, actor_redirect: Vec<(Cid, Cid)>) -> &mut Self {
-<<<<<<< HEAD
-        self.actor_redirect = Some(actor_redirect);
-=======
         self.actor_redirect = actor_redirect;
->>>>>>> f99e3645
         self
     }
 
